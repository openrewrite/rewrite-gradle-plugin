/*
 * Copyright ${year} the original author or authors.
 * <p>
 * Licensed under the Apache License, Version 2.0 (the "License");
 * you may not use this file except in compliance with the License.
 * You may obtain a copy of the License at
 * <p>
 * https://www.apache.org/licenses/LICENSE-2.0
 * <p>
 * Unless required by applicable law or agreed to in writing, software
 * distributed under the License is distributed on an "AS IS" BASIS,
 * WITHOUT WARRANTIES OR CONDITIONS OF ANY KIND, either express or implied.
 * See the License for the specific language governing permissions and
 * limitations under the License.
 */
@file:Suppress("UnusedProperty", "GrPackage", "GrMethodMayBeStatic", "ConstantConditions", "StatementWithEmptyBody",
    "InfiniteRecursion"
)

package org.openrewrite.gradle

import org.assertj.core.api.Assertions.assertThat
import org.gradle.testkit.runner.TaskOutcome
import org.junit.jupiter.api.Test
import org.junit.jupiter.api.condition.DisabledIf
import org.junit.jupiter.api.condition.DisabledOnOs
import org.junit.jupiter.api.condition.OS
import org.junit.jupiter.api.io.TempDir
import org.openrewrite.Issue
import java.io.File

class RewriteRunTest : RewritePluginTest {

    @Test
    fun `rewrite is isolated from conflicting versions of jackson on the classpath`(
        @TempDir projectDir: File
    ) {
        // This test doesn't definitively _prove_ that our isolation is sufficient
        // Gradle provides no control over how it arbitrarily orders its classpath
        // So even if isolation isn't working at all, this could pass if it happens to put the rewrite's required version
        // of jackson first on the classpath.
        gradleProject(projectDir) {
            buildGradle("""
                buildscript {
                    repositories {
                        mavenCentral()
                    }
                    dependencies {
                        classpath("com.fasterxml.jackson.core:jackson-core:2.7.9")
                    }
                }
                plugins {
                    id("java")
                    // nebula brings in jackson 2.5.4
                    id("nebula.integtest") version "7.0.9" apply false 
                    id("org.openrewrite.rewrite")
                }
                
                repositories {
                    mavenLocal()
                    mavenCentral()
                    maven {
                       url = uri("https://oss.sonatype.org/content/repositories/snapshots")
                    }
                }
                
                rewrite {
                    activeRecipe("org.openrewrite.java.format.AutoFormat")
                }
            """)
            sourceSet("test") {
                java("""
                    package com.foo;
                    
                    public class ATestClass {
                    public void passes() { }
                    }
                """)
            }
        }

        val buildResult = runGradle(projectDir, "rewriteRun")
        val taskResult = buildResult.task(":rewriteRun")!!
        assertThat(taskResult.outcome).isEqualTo(TaskOutcome.SUCCESS)
    }

    @Test
    fun `rewriteRun will alter the source file according to the provided active recipe`(
        @TempDir projectDir: File
    ) {
        gradleProject(projectDir) {
            rewriteYaml("""
                type: specs.openrewrite.org/v1beta/recipe
                name: org.openrewrite.gradle.SayHello
                recipeList:
                  - org.openrewrite.java.ChangeMethodName:
                      methodPattern: org.openrewrite.before.HelloWorld sayGoodbye()
                      newMethodName: sayHello
                  - org.openrewrite.java.ChangePackage:
                      oldPackageName: org.openrewrite.before
                      newPackageName: org.openrewrite.after
            """)
            buildGradle("""
                plugins {
                    id("java")
                    id("org.openrewrite.rewrite")
                }
                
                repositories {
                    mavenLocal()
                    mavenCentral()
                    maven {
                       url = uri("https://oss.sonatype.org/content/repositories/snapshots")
                    }
                }
                
                rewrite {
                    activeRecipe("org.openrewrite.gradle.SayHello", "org.openrewrite.java.format.AutoFormat")
                }
            """)
            sourceSet("main") {
                java("""
                    package org.openrewrite.before;
                    
                    public class HelloWorld { public static void sayGoodbye() {System.out.println("Hello world");
                        }public static void main(String[] args) {   sayGoodbye(); }
                    }
                """)
            }
        }
        assertThat(File(projectDir, "build.gradle").exists()).isTrue
            val buildResult = runGradle(projectDir, "rewriteRun")
            val taskResult = buildResult.task(":rewriteRun")!!


            assertThat(taskResult.outcome).isEqualTo(TaskOutcome.SUCCESS)
            val sourceFileAfter = File(projectDir, "src/main/java/org/openrewrite/after/HelloWorld.java")
            assertThat(sourceFileAfter.exists()).isTrue
            val expected =
                //language=java
                """
                package org.openrewrite.after;

                public class HelloWorld {
                    public static void sayHello() {
                        System.out.println("Hello world");
                    }

                    public static void main(String[] args) {
                        sayHello();
                    }
                }
            """.trimIndent()
            assertThat(sourceFileAfter.readText()).isEqualTo(expected)
    }

    @Test
    fun `rewriteRun applies recipe to a multi-project build`(
        @TempDir projectDir: File
    ) {
        val bTestClassExpected = """
                package com.foo;
                
                import org.junit.Test;
                
                public class BTestClass {
                
                    @Test
                    public void passes() { }
                }
        """.trimIndent()
        gradleProject(projectDir) {
            rewriteYaml("""
                type: specs.openrewrite.org/v1beta/recipe
                name: org.openrewrite.FormatAndAddProperty
                recipeList:
                  - org.openrewrite.java.format.AutoFormat
                  - org.openrewrite.properties.ChangePropertyKey:
                      oldPropertyKey: foo
                      newPropertyKey: bar
            """)
            buildGradle("""
                plugins {
                    id("org.openrewrite.rewrite")
                    id("java")
                }
                
                rewrite {
                    activeRecipe("org.openrewrite.FormatAndAddProperty")
                    exclusion("**/BTestClass.java")
                }
                
                repositories {
                    mavenLocal()
                    mavenCentral()
                    maven {
                       url = uri("https://oss.sonatype.org/content/repositories/snapshots")
                    }
                }
                
                subprojects {
                    apply plugin: "java"
                
                    repositories {
                        mavenCentral()
                    }
                
                    dependencies {
                        implementation(project(":"))
                        implementation("junit:junit:4.12")
                    }
                }
            """)
            subproject("a") {
                sourceSet("test") {
                    java("""
                        package com.foo;
            
                        import org.junit.Test;
                        
                        public class ATestClass {
                        
                            @Test
                            public void passes() { }
                        }
                    """)
                    propertiesFile("test.properties", "foo=baz\n")
                }
            }
            subproject("b") {
                sourceSet("test") {
                    java(bTestClassExpected)
                }
            }
        }

        val result = runGradle(projectDir, "rewriteRun")
        val rewriteRunResult = result.task(":rewriteRun")!!
        assertThat(rewriteRunResult.outcome).isEqualTo(TaskOutcome.SUCCESS)
        //language=java
        val aTestClassExpected = """
            package com.foo;
            
            import org.junit.Test;
            
            public class ATestClass {
            
                @Test
                public void passes() {
                }
            }
        """.trimIndent()
        val aTestClassFile = File(projectDir, "a/src/test/java/com/foo/ATestClass.java")
        assertThat(aTestClassFile.readText()).isEqualTo(aTestClassExpected)
        val bTestClassFile = File(projectDir, "b/src/test/java/com/foo/BTestClass.java")
        assertThat(bTestClassFile.readText()).isEqualTo(bTestClassExpected)

        val propertiesFile = File(projectDir, "a/src/test/resources/test.properties")
        assertThat(propertiesFile.readText()).isEqualTo("bar=baz\n")
    }

    @Test
    fun `resources in subproject committed to git are correctly processed`(
        @TempDir projectDir: File
    ) {
        gradleProject(projectDir) {
            rewriteYaml("""
                type: specs.openrewrite.org/v1beta/recipe
                name: org.openrewrite.ChangeFooToBar
                recipeList:
                  - org.openrewrite.properties.ChangePropertyKey:
                      oldPropertyKey: foo
                      newPropertyKey: bar
            """)
            buildGradle("""
                plugins {
                    id("org.openrewrite.rewrite")
                    id("java")
                }
                
                rewrite {
                    activeRecipe("org.openrewrite.ChangeFooToBar")
                }
                
                repositories {
                    mavenLocal()
                    mavenCentral()
                    maven {
                       url = uri("https://oss.sonatype.org/content/repositories/snapshots")
                    }
                }
                
                subprojects {
                    apply plugin: "java"
                
                    repositories {
                        mavenCentral()
                    }
                
                    dependencies {
                        implementation(project(":"))
                        implementation("junit:junit:4.12")
                    }
                }
            """.trimIndent())
            subproject("a") {
                sourceSet("main") {
                    propertiesFile("test.properties", "foo=baz\n")
                }
            }
        }
        commitFilesToGitRepo(projectDir)

        val result = runGradle(projectDir, "rewriteRun")
        val rewriteRunResult = result.task(":rewriteRun")!!
        assertThat(rewriteRunResult.outcome).isEqualTo(TaskOutcome.SUCCESS)

        val propertiesFile = File(projectDir, "a/src/main/resources/test.properties")
        assertThat(propertiesFile.readText()).isEqualTo("bar=baz\n")
    }

    @Suppress("ClassInitializerMayBeStatic", "StatementWithEmptyBody", "ConstantConditions")
    @Test
    fun `Checkstyle configuration is applied as a style`(
        @TempDir projectDir: File
    ) {
        gradleProject(projectDir) {
            checkstyleXml("""
                <!DOCTYPE module PUBLIC
                    "-//Checkstyle//DTD Checkstyle Configuration 1.2//EN"
                    "https://checkstyle.org/dtds/configuration_1_2.dtd">
                <module name="Checker">
                    <module name="EqualsAvoidNull">
                        <property name="ignoreEqualsIgnoreCase" value="true" />
                    </module>
                </module>
            """)
            buildGradle("""
                plugins {
                    id("java")
                    id("org.openrewrite.rewrite")
                    id("checkstyle")
                }
                
                rewrite {
                    activeRecipe("org.openrewrite.staticanalysis.UnnecessaryParentheses")
                }
                
                repositories {
                    mavenLocal()
                    mavenCentral()
                    maven {
                       url = uri("https://oss.sonatype.org/content/repositories/snapshots")
                    }
                }
                
                dependencies {
                    rewrite("org.openrewrite.recipe:rewrite-static-analysis:1.0.4")
                }
            """)
            sourceSet("main") {
                java("""
                    package com.foo;
                    
                    public class A {
                        {
                            String s = null;
                            if((s.equals("test"))) {}
                            if(s.equalsIgnoreCase(("test"))) {}
                        }
                    }
                """)
            }
        }

        val result = runGradle(projectDir, "rewriteRun")
        val rewriteRunResult = result.task(":rewriteRun")!!

        assertThat(rewriteRunResult.outcome).isEqualTo(TaskOutcome.SUCCESS)
        val aFile = File(projectDir, "src/main/java/com/foo/A.java")
        //language=java
        val aClassExpected = """
            package com.foo;
            
            public class A {
                {
                    String s = null;
                    if(s.equals("test")) {}
                    if(s.equalsIgnoreCase("test")) {}
                }
            }
        """.trimIndent()
        assertThat(aFile.readText()).isEqualTo(aClassExpected)
    }

    @Test
    fun `can apply non-java recipe to files inside and outside of java resources directories`(
        @TempDir projectDir: File
    ) {
        gradleProject(projectDir) {
            rewriteYaml("""
                type: specs.openrewrite.org/v1beta/recipe
                name: com.example.RenameSam
                displayName: Rename property keys
                description: Renames property keys named 'sam' to 'samuel'
                recipeList:
                  - org.openrewrite.properties.ChangePropertyKey:
                      oldPropertyKey: sam
                      newPropertyKey: samuel
            """)
            buildGradle("""
                plugins {
                    id("java")
                    id("org.openrewrite.rewrite")
                }
                
                repositories {
                    mavenLocal()
                    mavenCentral()
                    maven {
                       url = uri("https://oss.sonatype.org/content/repositories/snapshots")
                    }
                }
                
                rewrite {
                    activeRecipe("com.example.RenameSam")
                }
            """)
            propertiesFile("outside-of-sourceset.properties", "sam=true\n")
            sourceSet("main") {
                propertiesFile("in-sourceset.properties", "sam=true\n")
            }
        }
        val result = runGradle(projectDir, "rewriteRun")
        val rewriteRunResult = result.task(":rewriteRun")!!
        assertThat(rewriteRunResult.outcome).isEqualTo(TaskOutcome.SUCCESS)

        val propertiesTextExpected = "samuel=true\n"
        assertThat(File(projectDir, "outside-of-sourceset.properties").readText()).isEqualTo(propertiesTextExpected)
        assertThat(File(projectDir, "src/main/resources/in-sourceset.properties").readText()).isEqualTo(propertiesTextExpected)
    }

    @Test
    fun `Recipes that generate sources have those sources written out to disk successfully`(
        @TempDir projectDir: File
    ) {
        gradleProject(projectDir) {
            rewriteYaml("""
                type: specs.openrewrite.org/v1beta/recipe
                name: org.openrewrite.test.AddGradleWrapper
                displayName: Adds a Gradle wrapper
                description: Add wrapper for gradle version 7.4.2
                recipeList:
                  - org.openrewrite.gradle.UpdateGradleWrapper:
                      version: "7.4.2"
            """)
            buildGradle("""
                plugins {
                    id("java")
                    id("org.openrewrite.rewrite")
                }
                
                repositories {
                    mavenLocal()
                    mavenCentral()
                    maven {
                       url = uri("https://oss.sonatype.org/content/repositories/snapshots")
                    }
                }
                
                rewrite {
                    activeRecipe("org.openrewrite.test.AddGradleWrapper")
                }
            """)
        }

        val result = runGradle(projectDir, "rewriteRun")
        val rewriteRunResult = result.task(":rewriteRun")!!
        assertThat(rewriteRunResult.outcome).isEqualTo(TaskOutcome.SUCCESS)

        val gradlew = File(projectDir, "gradlew")
        assertThat(gradlew.readText()).isNotEmpty
        val gradlewBat = File(projectDir, "gradlew.bat")
        assertThat(gradlewBat.readText()).isNotEmpty
        // language=properties
        val expectedProps = """
            distributionBase=GRADLE_USER_HOME
            distributionPath=wrapper/dists
            distributionUrl=https\://services.gradle.org/distributions/gradle-7.4.2-bin.zip
            distributionSha256Sum=29e49b10984e585d8118b7d0bc452f944e386458df27371b49b4ac1dec4b7fda
            zipStoreBase=GRADLE_USER_HOME
            zipStorePath=wrapper/dists
        """.trimIndent()
        val gradlePropsFile = File(projectDir, "gradle/wrapper/gradle-wrapper.properties")
        assertThat(gradlePropsFile.readText()).isEqualTo(expectedProps)
        val gradleWrapperJar = File(projectDir, "gradle/wrapper/gradle-wrapper.jar")
        assertThat(gradleWrapperJar.exists()).isTrue
    }

    @Test
    fun gradleDependencyManagement(
        @TempDir projectDir: File
    ) {
        gradleProject(projectDir) {
            rewriteYaml("""
                type: specs.openrewrite.org/v1beta/recipe
                name: org.openrewrite.test.RemoveJacksonCore
                displayName: Remove jackson-core
                description: Remove jackson-core
                recipeList:
                  - org.openrewrite.gradle.RemoveDependency:
                      groupId: com.fasterxml.jackson.core
                      artifactId: jackson-core
            """)
            buildGradle("""
                plugins {
                    id("java")
                    id("org.openrewrite.rewrite")
                }
                
                repositories {
                    mavenLocal()
                    mavenCentral()
                    maven {
                       url = uri("https://oss.sonatype.org/content/repositories/snapshots")
                    }
                }
                
                def foo() {}
                class A {}
                
                
                dependencies {
                    implementation("com.fasterxml.jackson.core:jackson-databind:2.15.2")
                    implementation("com.fasterxml.jackson.core:jackson-core:2.15.2")
                }
                
                rewrite {
                    activeRecipe("org.openrewrite.test.RemoveJacksonCore")
                }
            """)
        }

        val result = runGradle(projectDir, "rewriteRun")
        val rewriteRunResult = result.task(":rewriteRun")!!
        assertThat(rewriteRunResult.outcome).isEqualTo(TaskOutcome.SUCCESS)

        assertThat(projectDir.resolve("build.gradle").readText())
            //language=groovy
            .isEqualTo("""
            plugins {
                id("java")
                id("org.openrewrite.rewrite")
            }
            
            repositories {
                mavenLocal()
                mavenCentral()
                maven {
                   url = uri("https://oss.sonatype.org/content/repositories/snapshots")
                }
            }
            
            def foo() {}
            class A {}
            
            
            dependencies {
                implementation("com.fasterxml.jackson.core:jackson-databind:2.15.2")
            }
            
            rewrite {
                activeRecipe("org.openrewrite.test.RemoveJacksonCore")
            }
            """.trimIndent())
    }


    @DisabledIf("lessThanGradle6_8")
    @Test
    fun dependencyRepositoriesDeclaredInSettings(
        @TempDir projectDir: File
    ) {
        gradleProject(projectDir) {
            rewriteYaml("""
                type: specs.openrewrite.org/v1beta/recipe
                name: org.openrewrite.test.UpgradeJacksonCore
                displayName: Remove jackson-core
                description: Remove jackson-core
                recipeList:
                  - org.openrewrite.gradle.UpgradeDependencyVersion:
                      groupId: com.fasterxml.jackson.core
                      artifactId: jackson-core
                      newVersion: 2.16.0
            """)
            settingsGradle("""
                dependencyResolutionManagement {
                    repositories {
                        mavenLocal()
                        mavenCentral()
                        maven {
                           url = uri("https://oss.sonatype.org/content/repositories/snapshots")
                        }
                    }
                }
            """)
            buildGradle("""
                plugins {
                    id("java")
                    id("org.openrewrite.rewrite")
                }
                
                dependencies {
                    implementation("com.fasterxml.jackson.core:jackson-core:2.15.1")
                }
                
                rewrite {
                    activeRecipe("org.openrewrite.test.UpgradeJacksonCore")
                }
            """)
        }

        val result = runGradle(projectDir, "rewriteRun")
        val rewriteRunResult = result.task(":rewriteRun")!!
        assertThat(rewriteRunResult.outcome).isEqualTo(TaskOutcome.SUCCESS)

        assertThat(projectDir.resolve("build.gradle").readText())
            //language=groovy
            .isEqualTo("""
                plugins {
                    id("java")
                    id("org.openrewrite.rewrite")
                }
                
                dependencies {
                    implementation("com.fasterxml.jackson.core:jackson-core:2.16.0")
                }
                
                rewrite {
                    activeRecipe("org.openrewrite.test.UpgradeJacksonCore")
                }
                """.trimIndent())
    }

    @Test
    fun mergeConfiguredAndAutodetectedStyles(@TempDir projectDir: File) {
        gradleProject(projectDir) {
            propertiesFile("gradle.properties", "systemProp.rewrite.activeStyles=org.openrewrite.testStyle")
            rewriteYaml("""
                type: specs.openrewrite.org/v1beta/style
                name: org.openrewrite.testStyle
                styleConfigs:
                  - org.openrewrite.java.style.TabsAndIndentsStyle:
                      useTabCharacter: true
            """)
            buildGradle("""
                plugins {
                    id("java")
                    id("org.openrewrite.rewrite")
                }
                
                repositories {
                    mavenLocal()
                    mavenCentral()
                    maven {
                       url = uri("https://oss.sonatype.org/content/repositories/snapshots")
                    }
                }

                rewrite {
                    activeRecipe("org.openrewrite.java.format.AutoFormat")
                }
            """)
            sourceSet("main") {
                // Uses spaces, to be converted to tabs
                java("""
                    package com.foo;
                    
                    class A {
                        void bar() {
                            System.out.println("Hello world");
                            // Autodetect should determine no spaces before if-statement parens
                            if(true) {}
                            if(true) {}
                        }
                    }
                """)
            }
        }
        val result = runGradle(projectDir, "rewriteRun")
        val rewriteRunResult = result.task(":rewriteRun")!!
        assertThat(rewriteRunResult.outcome).isEqualTo(TaskOutcome.SUCCESS)

        val aFile = projectDir.resolve("src/main/java/com/foo/A.java")
        //language=java
        val expected = """
            package com.foo;

            class A {
            	void bar() {
            		System.out.println("Hello world");
            		// Autodetect should determine no spaces before if-statement parens
            		if(true) {
            		}
            		if(true) {
            		}
            	}
            }
        """.trimIndent()
        val aText = aFile.readText()

        assertThat(aText).isEqualTo(expected)
    }

    @Test
    fun reformatToIntelliJStyle(@TempDir projectDir: File) {
        gradleProject(projectDir) {
            buildGradle("""
                plugins {
                    id("java")
                    id("org.openrewrite.rewrite")
                }
                
                repositories {
                    mavenLocal()
                    mavenCentral()
                    maven {
                       url = uri("https://oss.sonatype.org/content/repositories/snapshots")
                    }
                }

                rewrite {
                    activeRecipe("org.openrewrite.java.format.AutoFormat")
                    activeStyle("org.openrewrite.java.IntelliJ")
                }
            """)
            sourceSet("main") {
                java("""
                    package com.foo;
                    
                    class A { 
                      void bar() {
                        System.out.println("Hello world");
                        if(true) {
                        }
                        if(true) {
                        }
                      }
                      void baz() {
                        bar();
                        if(true) {
                          baz();
                        }
                      }
                    }
                """)
            }
        }
        val result = runGradle(projectDir, "rewriteRun")
        val rewriteRunResult = result.task(":rewriteRun")!!
        assertThat(rewriteRunResult.outcome).isEqualTo(TaskOutcome.SUCCESS)

        val aFile = projectDir.resolve("src/main/java/com/foo/A.java")
        //language=java
        val expected = """
            package com.foo;
            
            class A {
                void bar() {
                    System.out.println("Hello world");
                    if (true) {
                    }
                    if (true) {
                    }
                }
            
                void baz() {
                    bar();
                    if (true) {
                        baz();
                    }
                }
            }
        """.trimIndent()
        val aText = aFile.readText()

        assertThat(aText).isEqualTo(expected)
    }

    @Test
    fun groovySourceGetsTypesFromJavaSource(@TempDir projectDir: File) {
        gradleProject(projectDir) {
            rewriteYaml("""
                type: specs.openrewrite.org/v1beta/recipe
                name: org.openrewrite.test.FindA
                displayName: Rename build.gradle to build.gradle.kts
                description: Rename build.gradle to build.gradle.kts
                recipeList:
                  - org.openrewrite.java.search.FindTypes:
                      fullyQualifiedTypeName: com.foo.A
            """)
            buildGradle("""
                plugins {
                    id("groovy")
                    id("org.openrewrite.rewrite")
                }
                
                repositories {
                    mavenLocal()
                    mavenCentral()
                    maven {
                       url = uri("https://oss.sonatype.org/content/repositories/snapshots")
                    }
                }

                rewrite {
                    activeRecipe("org.openrewrite.test.FindA")
                }
                
                dependencies {
                    implementation(localGroovy())
                }
                
            """)
            sourceSet("main") {
                java("""
                    package com.foo;
                    
                    public class A { 
                        public static void foo() {
                        }
                    }
                """)
                groovyClass("""
                    package com.foo
                    
                    class B {
                        def bar() {
                            new A().foo()
                        }
                    }
                """)
            }
        }

        val result = runGradle(projectDir, "rewriteRun")
        val rewriteRunResult = result.task(":rewriteRun")!!
        assertThat(rewriteRunResult.outcome).isEqualTo(TaskOutcome.SUCCESS)

        val bFile = projectDir.resolve("src/main/groovy/com/foo/B.groovy")
        //language=groovy
        val bExpected = """
            package com.foo
            
            class B {
                def bar() {
                    new /*~~>*/A().foo()
                }
            }
        """.trimIndent()
        assertThat(bFile.readText()).isEqualTo(bExpected)
    }

    @DisabledIf("lessThanGradle6_1")
    @Test
    fun kotlinSource(@TempDir projectDir: File) {
        gradleProject(projectDir) {
            buildGradle(
                """
                plugins {
                    id("org.jetbrains.kotlin.jvm") version("1.8.0")
                    id("org.openrewrite.rewrite")
                }
                repositories {
                    mavenLocal()
                    mavenCentral()
                    maven {
                       url = uri("https://oss.sonatype.org/content/repositories/snapshots")
                    }
                }
                rewrite {
                    activeRecipe("org.openrewrite.test.FindString")
                }
            """)
            rewriteYaml("""
                type: specs.openrewrite.org/v1beta/recipe
                name: org.openrewrite.test.FindString
                displayName: Find kotlin strings
                description: Finds kotlin strings.
                recipeList:
                  - org.openrewrite.java.search.FindTypes:
                      fullyQualifiedTypeName: kotlin.String
            """)
            sourceSet("main") {
                kotlin("""
                    package com.foo
                    
                    class A {
                        fun foo(s: String): String {
                            return s
                        }
                    }
                """)
            }
        }

        val result = runGradle(projectDir, "rewriteRun")
        val rewriteRunResult = result.task(":rewriteRun")!!
        assertThat(rewriteRunResult.outcome).isEqualTo(TaskOutcome.SUCCESS)

        val aFile = projectDir.resolve("src/main/kotlin/com/foo/A.kt")
        assertThat(aFile.readText().contains("/*~~>*/")).isTrue
    }

    @Issue("https://github.com/openrewrite/rewrite-gradle-plugin/issues/128")
    @Test
    fun deleteEmptyDirectory(@TempDir projectDir: File) {
        gradleProject(projectDir) {
            rewriteYaml("""
              type: specs.openrewrite.org/v1beta/recipe
              name: org.openrewrite.test.DeleteFoo
              displayName: Delete foo/foo.properties
              description: After deleting the file foo.properties, the newly empty foo directory should also be deleted
              recipeList:
                - org.openrewrite.DeleteSourceFiles:
                    filePattern: foo/foo.properties
            """)
            propertiesFile("foo/foo.properties", "foo = bar")
            buildGradle("""
                plugins {
                    id("groovy")
                    id("org.openrewrite.rewrite")
                }
                
                repositories {
                    mavenLocal()
                    mavenCentral()
                    maven {
                       url = uri("https://oss.sonatype.org/content/repositories/snapshots")
                    }
                }

                rewrite {
                    activeRecipe("org.openrewrite.test.DeleteFoo")
                }
            """)
        }

        val result = runGradle(projectDir, "rewriteRun")
        val rewriteRunResult = result.task(":rewriteRun")!!
        assertThat(rewriteRunResult.outcome).isEqualTo(TaskOutcome.SUCCESS)

        val fooDir = projectDir.resolve("foo")
        val fooProperties = fooDir.resolve("foo.properties")
        assertThat(!fooProperties.exists())
            .`as`("Recipe should have deleted foo/foo.properties, but it still exists")
            .isTrue()
        assertThat(!fooDir.exists())
            .`as`("Plugin should have cleaned up empty directory when no files remained within it")
            .isTrue()
    }

    @Test
    fun `build root and repository root do not need to be the same`(@TempDir repositoryRoot: File) {
        repositoryRoot.apply{
            resolve(".git").apply{
                mkdirs()
                resolve("HEAD").apply{
                    createNewFile()
                    writeText("ref: refs/heads/main")
                }
                resolve("objects").apply{
                    mkdir()
                }
                resolve("refs").apply{
                    mkdir()
                }
                resolve("reftable").apply{
                    mkdir()
                }
            }
        }
        val buildRoot = repositoryRoot.resolve("test-project").apply{  mkdirs() }
        gradleProject(buildRoot) {
            buildGradle("""
                plugins {
                    id("java")
                    id("org.openrewrite.rewrite")
                }
                
                repositories {
                    mavenLocal()
                    mavenCentral()
                    maven {
                       url = uri("https://oss.sonatype.org/content/repositories/snapshots")
                    }
                }
                
                rewrite {
                    activeRecipe("org.openrewrite.java.format.AutoFormat")
                }
            """)
            sourceSet("main") {
                java("""
                    package org.openrewrite.before;
                
                    import java.util.ArrayList;
                    import java.util.List;
                    
                    public class HelloWorld {
                        public static void main(String[] args) {
                            System.out.print("Hello");
                                System.out.println(" world");
                        }
                    }
                """)
            }
        }

        val result = runGradle(buildRoot, "rewriteRun")
        val rewriteRunResult = result.task(":rewriteRun")!!
        assertThat(rewriteRunResult.outcome).isEqualTo(TaskOutcome.SUCCESS)
        val javaFile = buildRoot.resolve("src/main/java/org/openrewrite/before/HelloWorld.java")
        assertThat(javaFile.readText())
            //language=java
            .isEqualTo("""
                package org.openrewrite.before;
                
                import java.util.ArrayList;
                import java.util.List;
                
                public class HelloWorld {
                    public static void main(String[] args) {
                        System.out.print("Hello");
                        System.out.println(" world");
                    }
                }
                """.trimIndent()
            )
    }

    @DisabledOnOs(OS.WINDOWS) // A file handle I haven't been able to track down is left open, causing JUnit to fail to clean up the directory on Windows
    @Issue("https://github.com/openrewrite/rewrite-gradle-plugin/issues/176")
    @Test
    fun runRecipeFromProjectDependency(@TempDir projectDir: File) {
        gradleProject(projectDir) {
            settingsGradle("""
                rootProject.name = 'multi-project-recipe'

                include("recipe")
                include("product")
            """)
            subproject("recipe") {
                buildGradle("""
                    plugins { 
                        id("java")
                    }
                """)
                sourceSet("main") {
                    yamlFile("META-INF/rewrite/recipe.yml", """
                        type: specs.openrewrite.org/v1beta/recipe
                        name: com.example.TextToSam
                        displayName: Changes contents of sam.txt
                        description: Change contents of sam.txt to "sam"
                        preconditions:
                          - org.openrewrite.FindSourceFiles:
                              filePattern: "**/sam.txt"
                        recipeList:
                          - org.openrewrite.text.ChangeText:
                              toText: sam
                    """)
                }
            }
            subproject("product") {
                buildGradle("""
                    plugins {
                        id("org.openrewrite.rewrite")
                    }
                    repositories {
                        mavenLocal()
                        mavenCentral()
                        maven {
                           url = uri("https://oss.sonatype.org/content/repositories/snapshots")
                        }
                    }
                    
                    rewrite {
                        activeRecipe("com.example.TextToSam")
                    }
                    
                    dependencies {
                        rewrite(project(":recipe"))
                    }
                """)
                textFile("sam.txt", "notsam")
                textFile("jonathan.txt", "jonathan")
            }
        }

        val result = runGradle(projectDir, "rewriteRun")
        val rewriteRunResult = result.task(":product:rewriteRun")!!
        assertThat(rewriteRunResult.outcome).isEqualTo(TaskOutcome.SUCCESS)

        val samFile = projectDir.resolve("product/sam.txt")
        assertThat(samFile.readText()).isEqualTo("sam")

        val jonathanFile = projectDir.resolve("product/jonathan.txt")
        assertThat(jonathanFile.readText())
            .`as`("Applicability test should have prevented this file from being altered")
            .isEqualTo("jonathan")
    }

    @Test
    fun overlappingSourceSet(@TempDir buildRoot: File) {
        gradleProject(buildRoot) {
            rewriteYaml("""
              type: specs.openrewrite.org/v1beta/recipe
              name: org.openrewrite.Overlaps
              displayName: Find overlaps
              description: Find lombok SneakyThrows annotation and duplicate source files
              recipeList:
                - org.openrewrite.java.search.FindTypes:
                    fullyQualifiedTypeName: lombok.SneakyThrows
                - org.openrewrite.FindDuplicateSourceFiles
            """)
            buildGradle("""
                plugins { 
                    id("java")
                    id("org.openrewrite.rewrite")
                }
                
                repositories {
                    mavenLocal()
                    mavenCentral()
                    maven {
                       url = uri("https://oss.sonatype.org/content/repositories/snapshots")
                    }
                }
                
                sourceSets {
                    create("overlapping") {
                        java.srcDir("src/test/java")
                    }
                }

                rewrite {
                    activeRecipe("org.openrewrite.Overlaps")
                }
                
                dependencies {
                    rewrite("org.openrewrite.recipe:rewrite-all:latest.integration")
                    testImplementation("org.projectlombok:lombok:latest.release")
                }
            """)
            sourceSet("test") {
                java("""
                    package com.foo;
                    
                    import lombok.SneakyThrows;
                    
                    public class ATest {
                    
                        @SneakyThrows
                        public void fail() { 
                        }
                    }
                """)
            }
        }

        val result = runGradle(buildRoot, "rewriteRun")
        val rewriteRunResult = result.task(":rewriteRun")!!
        assertThat(rewriteRunResult.outcome).isEqualTo(TaskOutcome.SUCCESS)
        val javaFile = buildRoot.resolve("src/test/java/com/foo/ATest.java")
        assertThat(javaFile.readText())
            //language=java
            .isEqualTo("""
                package com.foo;
                
                import lombok.SneakyThrows;
                
                public class ATest {
                
                    @/*~~>*/SneakyThrows
                    public void fail() { 
                    }
                }
                """.trimIndent()
            )
    }

<<<<<<< HEAD
    // TODO: Extract out into RewritePluginTest? Does JUnit support that?
    @Test
    @Disabled
    fun `rewriteRun is compatible with the configuration cache`(
=======
    @Test
    fun `parse gradle wrapper properties`(
>>>>>>> 878e4a64
        @TempDir projectDir: File
    ) {
        gradleProject(projectDir) {
            buildGradle("""
<<<<<<< HEAD
                plugins {
                    id("org.openrewrite.rewrite")
                }

                repositories {
                    mavenLocal()
                    mavenCentral()
                    maven {
                       url = uri("https://oss.sonatype.org/content/repositories/snapshots")
                    }
                }
            """)
        }
        val result = runGradle(projectDir, "rewriteRun", "--configuration-cache")
        val rewriteDryRunResult = result.task(":rewriteRun")!!
        assertThat(rewriteDryRunResult.outcome).isEqualTo(TaskOutcome.SUCCESS)
=======
            plugins {
                id("java")
                id("org.openrewrite.rewrite")
            }
            
            repositories {
                mavenLocal()
                mavenCentral()
                maven {
                    url = uri("https://oss.sonatype.org/content/repositories/snapshots")
                }
            }
            
            rewrite {
                activeRecipe("org.openrewrite.gradle.FindDistributionUrl")
            }
            """.trimIndent())
            propertiesFile("gradle/wrapper/gradle-wrapper.properties", """
            distributionBase=GRADLE_USER_HOME
            distributionPath=wrapper/dists
            distributionUrl=https\://services.gradle.org/distributions/gradle-6.8.3-bin.zip
            zipStoreBase=GRADLE_USER_HOME
            zipStorePath=wrapper/dists
            """.trimIndent())
            rewriteYaml("""
            type: specs.openrewrite.org/v1beta/recipe
            name: org.openrewrite.gradle.FindDistributionUrl
            recipeList:
              - org.openrewrite.properties.search.FindProperties:
                  propertyKey: distributionUrl
            """.trimIndent())
        }
        val result = runGradle(projectDir, "rewriteRun")
        val task = result.task(":rewriteRun")!!
        assertThat(task.outcome).isEqualTo(TaskOutcome.SUCCESS)
        val propertiesFile = projectDir.resolve("gradle/wrapper/gradle-wrapper.properties")
        assertThat(propertiesFile.readText())
            .isEqualTo("""
                distributionBase=GRADLE_USER_HOME
                distributionPath=wrapper/dists
                distributionUrl=~~>https\://services.gradle.org/distributions/gradle-6.8.3-bin.zip
                zipStoreBase=GRADLE_USER_HOME
                zipStorePath=wrapper/dists
                """.trimIndent()
            )
>>>>>>> 878e4a64
    }
}<|MERGE_RESOLUTION|>--- conflicted
+++ resolved
@@ -21,6 +21,7 @@
 
 import org.assertj.core.api.Assertions.assertThat
 import org.gradle.testkit.runner.TaskOutcome
+import org.junit.jupiter.api.Disabled
 import org.junit.jupiter.api.Test
 import org.junit.jupiter.api.condition.DisabledIf
 import org.junit.jupiter.api.condition.DisabledOnOs
@@ -1189,37 +1190,12 @@
             )
     }
 
-<<<<<<< HEAD
-    // TODO: Extract out into RewritePluginTest? Does JUnit support that?
-    @Test
-    @Disabled
-    fun `rewriteRun is compatible with the configuration cache`(
-=======
     @Test
     fun `parse gradle wrapper properties`(
->>>>>>> 878e4a64
         @TempDir projectDir: File
     ) {
         gradleProject(projectDir) {
             buildGradle("""
-<<<<<<< HEAD
-                plugins {
-                    id("org.openrewrite.rewrite")
-                }
-
-                repositories {
-                    mavenLocal()
-                    mavenCentral()
-                    maven {
-                       url = uri("https://oss.sonatype.org/content/repositories/snapshots")
-                    }
-                }
-            """)
-        }
-        val result = runGradle(projectDir, "rewriteRun", "--configuration-cache")
-        val rewriteDryRunResult = result.task(":rewriteRun")!!
-        assertThat(rewriteDryRunResult.outcome).isEqualTo(TaskOutcome.SUCCESS)
-=======
             plugins {
                 id("java")
                 id("org.openrewrite.rewrite")
@@ -1265,6 +1241,30 @@
                 zipStorePath=wrapper/dists
                 """.trimIndent()
             )
->>>>>>> 878e4a64
+    }
+
+    // TODO: Extract out into RewritePluginTest? Does JUnit support that?
+    @Test
+    @Disabled
+    fun `rewriteRun is compatible with the configuration cache`(
+        @TempDir projectDir: File
+    ) {
+        gradleProject(projectDir) {
+            buildGradle("""
+                plugins {
+                    id("org.openrewrite.rewrite")
+                }
+                repositories {
+                    mavenLocal()
+                    mavenCentral()
+                    maven {
+                       url = uri("https://oss.sonatype.org/content/repositories/snapshots")
+                    }
+                }
+            """)
+        }
+        val result = runGradle(projectDir, "rewriteRun", "--configuration-cache")
+        val rewriteDryRunResult = result.task(":rewriteRun")!!
+        assertThat(rewriteDryRunResult.outcome).isEqualTo(TaskOutcome.SUCCESS)
     }
 }