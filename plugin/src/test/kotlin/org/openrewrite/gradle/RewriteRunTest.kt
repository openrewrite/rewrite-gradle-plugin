--- conflicted
+++ resolved
@@ -997,7 +997,6 @@
         assertThat(aFile.readText().contains("/*~~>*/")).isTrue
     }
 
-<<<<<<< HEAD
     @Issue("https://github.com/openrewrite/rewrite-gradle-plugin/issues/128")
     @Test
     fun deleteEmptyDirectory(@TempDir projectDir: File) {
@@ -1046,8 +1045,6 @@
             .isTrue()
     }
 
-=======
->>>>>>> 37d9aac5
     @Test
     fun `build root and repository root do not need to be the same`(@TempDir repositoryRoot: File) {
         repositoryRoot.apply{
