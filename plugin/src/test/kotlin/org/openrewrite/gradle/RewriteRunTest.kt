--- conflicted
+++ resolved
@@ -1050,20 +1050,6 @@
             .isEqualTo("jonathan")
     }
 
-<<<<<<< HEAD
-    // TODO: Extract out into RewritePluginTest? Does JUnit support that?
-    @Test
-    @Disabled
-    fun `rewriteRun is compatible with the configuration cache`(
-        @TempDir projectDir: File
-    ) {
-        gradleProject(projectDir) {
-            buildGradle("""
-                plugins {
-                    id("org.openrewrite.rewrite")
-                }
-
-=======
     @Test
     fun overlappingSourceSet(@TempDir buildRoot: File) {
         gradleProject(buildRoot) {
@@ -1083,21 +1069,13 @@
                     id("org.openrewrite.rewrite")
                 }
                 
->>>>>>> fdfd1aed
-                repositories {
-                    mavenLocal()
-                    mavenCentral()
-                    maven {
-                       url = uri("https://oss.sonatype.org/content/repositories/snapshots")
-                    }
-                }
-<<<<<<< HEAD
-            """)
-        }
-        val result = runGradle(projectDir, "rewriteRun", "--configuration-cache")
-        val rewriteDryRunResult = result.task(":rewriteRun")!!
-        assertThat(rewriteDryRunResult.outcome).isEqualTo(TaskOutcome.SUCCESS)
-=======
+                repositories {
+                    mavenLocal()
+                    mavenCentral()
+                    maven {
+                       url = uri("https://oss.sonatype.org/content/repositories/snapshots")
+                    }
+                }
                 
                 sourceSets {
                     create("overlapping") {
@@ -1149,6 +1127,31 @@
                 }
                 """.trimIndent()
             )
->>>>>>> fdfd1aed
+    }
+
+    // TODO: Extract out into RewritePluginTest? Does JUnit support that?
+    @Test
+    @Disabled
+    fun `rewriteRun is compatible with the configuration cache`(
+        @TempDir projectDir: File
+    ) {
+        gradleProject(projectDir) {
+            buildGradle("""
+                plugins {
+                    id("org.openrewrite.rewrite")
+                }
+
+                repositories {
+                    mavenLocal()
+                    mavenCentral()
+                    maven {
+                       url = uri("https://oss.sonatype.org/content/repositories/snapshots")
+                    }
+                }
+            """)
+        }
+        val result = runGradle(projectDir, "rewriteRun", "--configuration-cache")
+        val rewriteDryRunResult = result.task(":rewriteRun")!!
+        assertThat(rewriteDryRunResult.outcome).isEqualTo(TaskOutcome.SUCCESS)
     }
 }